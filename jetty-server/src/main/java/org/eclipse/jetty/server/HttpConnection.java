--- conflicted
+++ resolved
@@ -71,19 +71,10 @@
     private final AsyncReadCallback _asyncReadCallback = new AsyncReadCallback();
     private final SendCallback _sendCallback = new SendCallback();
 
-<<<<<<< HEAD
     /**
      * Get the current connection that this thread is dispatched to.
      * Note that a thread may be processing a request asynchronously and
      * thus not be dispatched to the connection.
-=======
-
-    /* ------------------------------------------------------------ */
-    /** Get the current connection that this thread is dispatched to.
-     * Note that a thread may be processing a request asynchronously and
-     * thus not be dispatched to the connection.
-     * @see Request#getAttribute(String) for a more general way to access the HttpConnection
->>>>>>> fd5c5b57
      * @return the current HttpConnection or null
      * @see Request#getAttribute(String) for a more general way to access the HttpConnection
      */
@@ -118,20 +109,12 @@
         return _config;
     }
 
-<<<<<<< HEAD
     protected HttpGenerator newHttpGenerator()
-=======
-    protected HttpInput<ByteBuffer> newHttpInput()
->>>>>>> fd5c5b57
     {
         return new HttpGenerator(_config.getSendServerVersion(),_config.getSendXPoweredBy());
     }
 
-<<<<<<< HEAD
     protected HttpChannelOverHttp newHttpChannel()
-=======
-    protected HttpChannelOverHttp newHttpChannel(HttpInput<ByteBuffer> httpInput)
->>>>>>> fd5c5b57
     {
         return new HttpChannelOverHttp(this, _connector, _config, getEndPoint(), this);
     }
@@ -249,46 +232,12 @@
                 // Handle close parser
                 if (_parser.isClose() || _parser.isClosed())
                 {
-<<<<<<< HEAD
                     close();
                     break;
                 }
 
                 // Handle channel event
                 if (handle)
-=======
-                    // If the previous iteration filled 0 bytes or saw a close, then break here
-                    if (filled<=0)
-                        break;
-
-                    // Can we fill?
-                    if(getEndPoint().isInputShutdown())
-                    {
-                        // No pretend we read -1
-                        filled=-1;
-                        _parser.atEOF();
-                    }
-                    else
-                    {
-                        // Get a buffer
-                        // We are not in a race here for the request buffer as we have not yet received a request,
-                        // so there are not an possible legal threads calling #parseContent or #completed.
-                        _requestBuffer = getRequestBuffer();
-
-                        // fill
-                        filled = getEndPoint().fill(_requestBuffer);
-                        if (filled==0) // Do a retry on fill 0 (optimization for SSL connections)
-                            filled = getEndPoint().fill(_requestBuffer);
-
-                        // tell parser
-                        if (filled < 0)
-                            _parser.atEOF();
-                    }
-                }
-
-                // Parse the buffer
-                if (_parser.parseNext(_requestBuffer==null?BufferUtil.EMPTY_BUFFER:_requestBuffer))
->>>>>>> fd5c5b57
                 {
                     boolean suspended = !_channel.handle();
 
@@ -320,16 +269,7 @@
      */
     protected boolean fillAndParseForContent()
     {
-<<<<<<< HEAD
         boolean handled=false;
-=======
-        // Not in a race here for the request buffer with #onFillable because an async consumer of
-        // content would only be started after onFillable has given up control.
-        // In a little bit of a race with #completed, but then not sure if it is legal to be doing
-        // async calls to IO and have a completed call at the same time.
-        ByteBuffer requestBuffer = getRequestBuffer();
-
->>>>>>> fd5c5b57
         while (_parser.inContentState())
         {
             if (LOG.isDebugEnabled())
@@ -364,7 +304,6 @@
                 return -1;
             }
 
-<<<<<<< HEAD
             // Get a buffer
             // We are not in a race here for the request buffer as we have not yet received a request,
             // so there are not an possible legal threads calling #parseContent or #completed.
@@ -372,16 +311,6 @@
 
             // fill
             try
-=======
-            if (parsed)
-                break;
-
-            // OK lets read some data
-            int filled=getEndPoint().fill(requestBuffer);
-            if (LOG.isDebugEnabled()) // Avoid boxing of variable 'filled'
-                LOG.debug("{} filled {}",this,filled);
-            if (filled<=0)
->>>>>>> fd5c5b57
             {
                 int filled = getEndPoint().fill(_requestBuffer);
                 if (filled==0) // Do a retry on fill 0 (optimization for SSL connections)
@@ -423,10 +352,7 @@
         return handle;
     }
 
-<<<<<<< HEAD
     /* ------------------------------------------------------------ */
-=======
->>>>>>> fd5c5b57
     @Override
     public void onCompleted()
     {
@@ -563,7 +489,6 @@
     }
 
     @Override
-<<<<<<< HEAD
     public void send(MetaData.Response info, boolean head, ByteBuffer content, boolean lastContent, Callback callback)
     {
         if (info == null)
@@ -583,16 +508,6 @@
         }
 
         if(_sendCallback.reset(info,head,content,lastContent,callback))
-=======
-    public void send(ResponseInfo info, ByteBuffer content, boolean lastContent, Callback callback)
-    {
-        // If we are still expecting a 100 continues when we commit
-        if (info!=null && _channel.isExpecting100Continue())
-            // then we can't be persistent
-            _generator.setPersistent(false);
-
-        if(_sendCallback.reset(info,content,lastContent,callback))
->>>>>>> fd5c5b57
             _sendCallback.iterate();
     }
 
@@ -602,17 +517,42 @@
         return new Content(c);
     }
 
-<<<<<<< HEAD
-    private class Content extends HttpInput.Content
-    {
-        public Content(ByteBuffer content)
-=======
-    @Override
-    public void abort()
+    @Override
+    public void abort(Throwable failure)
     {
         // Do a direct close of the output, as this may indicate to a client that the
         // response is bad either with RST or by abnormal completion of chunked response.
         getEndPoint().close();
+    }
+
+    @Override
+    public boolean isPushSupported()
+    {
+        return false;
+    }
+
+    /**
+     * @see org.eclipse.jetty.server.HttpTransport#push(org.eclipse.jetty.http.MetaData.Request)
+     */
+    @Override
+    public void push(org.eclipse.jetty.http.MetaData.Request request)
+    {
+        LOG.debug("ignore push in {}",this);
+    }
+
+    public void asyncReadFillInterested()
+    {
+        getEndPoint().fillInterested(_asyncReadCallback);
+    }
+
+    public void blockingReadFillInterested()
+    {
+        getEndPoint().fillInterested(_blockingReadCallback);
+    }
+
+    public void blockingReadException(Throwable e)
+    {
+        _blockingReadCallback.failed(e);
     }
 
     @Override
@@ -623,12 +563,12 @@
                 _parser,
                 _generator,
                 _channel);
-    }
-
-    protected class HttpChannelOverHttp extends HttpChannel<ByteBuffer>
-    {
-        public HttpChannelOverHttp(Connector connector, HttpConfiguration config, EndPoint endPoint, HttpTransport transport, HttpInput<ByteBuffer> input)
->>>>>>> fd5c5b57
+        return super.toString()+"<--"+BufferUtil.toDetailString(_requestBuffer);
+    }
+
+    private class Content extends HttpInput.Content
+    {
+        public Content(ByteBuffer content)
         {
             super(content);
             _contentBufferReferences.incrementAndGet();
@@ -659,63 +599,7 @@
         @Override
         public void failed(Throwable x)
         {
-<<<<<<< HEAD
             _input.failed(x);
-=======
-            boolean persistent;
-            HttpVersion version = getHttpVersion();
-
-            switch (version)
-            {
-                case HTTP_0_9:
-                {
-                    persistent = false;
-                    break;
-                }
-                case HTTP_1_0:
-                {
-                    persistent = getRequest().getHttpFields().contains(HttpHeader.CONNECTION, HttpHeaderValue.KEEP_ALIVE.asString());
-                    if (!persistent)
-                        persistent = HttpMethod.CONNECT.is(getRequest().getMethod());
-                    if (persistent)
-                        getResponse().getHttpFields().add(HttpHeader.CONNECTION, HttpHeaderValue.KEEP_ALIVE);
-                    break;
-                }
-                case HTTP_1_1:
-                {
-                    persistent = !getRequest().getHttpFields().contains(HttpHeader.CONNECTION, HttpHeaderValue.CLOSE.asString());
-                    if (!persistent)
-                        persistent = HttpMethod.CONNECT.is(getRequest().getMethod());
-                    if (!persistent)
-                        getResponse().getHttpFields().add(HttpHeader.CONNECTION, HttpHeaderValue.CLOSE);
-                    break;
-                }
-                case HTTP_2:
-                {
-                    persistent=false;
-                    badMessage(400,null);
-                    return true;
-                }
-                default:
-                {
-                    throw new IllegalStateException();
-                }
-            }
-
-            if (!persistent)
-                _generator.setPersistent(false);
-
-            if (!super.headerComplete())
-                return false;
-
-            // Should we delay dispatch until we have some content?
-            // We should not delay if there is no content expect or client is expecting 100 or the response is already committed or the request buffer already has something in it to parse
-            if (getHttpConfiguration().isDelayDispatchUntilContent() && _parser.getContentLength() > 0 &&
-                    !isExpecting100Continue() && !isCommitted() && BufferUtil.isEmpty(_requestBuffer))
-                return false;
-
-            return true;
->>>>>>> fd5c5b57
         }
 
         @Override
@@ -811,7 +695,6 @@
                 {
                     case NEED_HEADER:
                     {
-<<<<<<< HEAD
                         // Look for optimisation to avoid allocating a _header buffer
                         /*
                          Cannot use this optimisation unless we work out how not to overwrite data in user passed arrays.
@@ -831,9 +714,6 @@
                         */
                             _header = _bufferPool.acquire(_config.getResponseHeaderSize(), HEADER_BUFFER_DIRECT);
 
-=======
-                        _header = _bufferPool.acquire(_config.getResponseHeaderSize(), HEADER_BUFFER_DIRECT);
->>>>>>> fd5c5b57
                         continue;
                     }
                     case NEED_CHUNK:
@@ -933,51 +813,4 @@
             return String.format("%s[i=%s,cb=%s]",super.toString(),_info,_callback);
         }
     }
-<<<<<<< HEAD
-
-    @Override
-    public void abort(Throwable failure)
-    {
-        // Do a direct close of the output, as this may indicate to a client that the
-        // response is bad either with RST or by abnormal completion of chunked response.
-        getEndPoint().close();
-    }
-
-    @Override
-    public boolean isPushSupported()
-    {
-        return false;
-    }
-
-    /**
-     * @see org.eclipse.jetty.server.HttpTransport#push(org.eclipse.jetty.http.MetaData.Request)
-     */
-    @Override
-    public void push(org.eclipse.jetty.http.MetaData.Request request)
-    {
-        LOG.debug("ignore push in {}",this);
-    }
-
-    public void asyncReadFillInterested()
-    {
-        getEndPoint().fillInterested(_asyncReadCallback);
-    }
-
-    public void blockingReadFillInterested()
-    {
-        getEndPoint().fillInterested(_blockingReadCallback);
-    }
-
-    public void blockingReadException(Throwable e)
-    {
-        _blockingReadCallback.failed(e);
-    }
-
-    @Override
-    public String toString()
-    {
-        return super.toString()+"<--"+BufferUtil.toDetailString(_requestBuffer);
-    }
-=======
->>>>>>> fd5c5b57
 }