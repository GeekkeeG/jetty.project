//
//  ========================================================================
//  Copyright (c) 1995-2016 Mort Bay Consulting Pty. Ltd.
//  ------------------------------------------------------------------------
//  All rights reserved. This program and the accompanying materials
//  are made available under the terms of the Eclipse Public License v1.0
//  and Apache License v2.0 which accompanies this distribution.
//
//      The Eclipse Public License is available at
//      http://www.eclipse.org/legal/epl-v10.html
//
//      The Apache License v2.0 is available at
//      http://www.opensource.org/licenses/apache2.0.php
//
//  You may elect to redistribute this code under either of these licenses.
//  ========================================================================
//

package org.eclipse.jetty.server;

import java.io.IOException;
import java.net.InetSocketAddress;
import java.nio.ByteBuffer;
import java.util.List;
import java.util.concurrent.Executor;
import java.util.concurrent.atomic.AtomicBoolean;
import java.util.concurrent.atomic.AtomicLong;

import javax.servlet.DispatcherType;

import org.eclipse.jetty.http.BadMessageException;
import org.eclipse.jetty.http.HttpFields;
import org.eclipse.jetty.http.HttpGenerator;
import org.eclipse.jetty.http.HttpHeader;
import org.eclipse.jetty.http.HttpStatus;
import org.eclipse.jetty.http.HttpVersion;
import org.eclipse.jetty.http.MetaData;
import org.eclipse.jetty.io.ByteBufferPool;
import org.eclipse.jetty.io.ChannelEndPoint;
import org.eclipse.jetty.io.EndPoint;
import org.eclipse.jetty.io.RuntimeIOException;
import org.eclipse.jetty.server.HttpChannelState.Action;
import org.eclipse.jetty.server.handler.ContextHandler;
import org.eclipse.jetty.server.handler.ErrorHandler;
import org.eclipse.jetty.util.BufferUtil;
import org.eclipse.jetty.util.Callback;
import org.eclipse.jetty.util.SharedBlockingCallback.Blocker;
import org.eclipse.jetty.util.log.Log;
import org.eclipse.jetty.util.log.Logger;
import org.eclipse.jetty.util.thread.Scheduler;

import static javax.servlet.RequestDispatcher.ERROR_EXCEPTION;
import static javax.servlet.RequestDispatcher.ERROR_STATUS_CODE;


/**
 * HttpChannel represents a single endpoint for HTTP semantic processing.
 * The HttpChannel is both a HttpParser.RequestHandler, where it passively receives events from
 * an incoming HTTP request, and a Runnable, where it actively takes control of the request/response
 * life cycle and calls the application (perhaps suspending and resuming with multiple calls to run).
 * The HttpChannel signals the switch from passive mode to active mode by returning true to one of the
 * HttpParser.RequestHandler callbacks.   The completion of the active phase is signalled by a call to
 * HttpTransport.completed().
 *
 */
public class HttpChannel implements Runnable, HttpOutput.Interceptor
{
    private static final Logger LOG = Log.getLogger(HttpChannel.class);
    private final AtomicBoolean _committed = new AtomicBoolean();
    private final AtomicLong _requests = new AtomicLong();
    private final Connector _connector;
    private final Executor _executor;
    private final HttpConfiguration _configuration;
    private final EndPoint _endPoint;
    private final HttpTransport _transport;
    private final HttpChannelState _state;
    private final Request _request;
    private final Response _response;
    private MetaData.Response _committedMetaData;
    private RequestLog _requestLog;
    private long _oldIdleTimeout;

    /** Bytes written after interception (eg after compression) */
    private long _written;

    public HttpChannel(Connector connector, HttpConfiguration configuration, EndPoint endPoint, HttpTransport transport)
    {
        _connector = connector;
        _configuration = configuration;
        _endPoint = endPoint;
        _transport = transport;

        _state = new HttpChannelState(this);
        _request = new Request(this, newHttpInput(_state));
        _response = new Response(this, newHttpOutput());

        _executor = connector == null ? null : connector.getServer().getThreadPool();
        _requestLog = connector == null ? null : connector.getServer().getRequestLog();

        if (LOG.isDebugEnabled())
            LOG.debug("new {} -> {},{},{}",this,_endPoint,_endPoint.getConnection(),_state);
    }

    protected HttpInput newHttpInput(HttpChannelState state)
    {
        return new HttpInput(state);
    }

    protected HttpOutput newHttpOutput()
    {
        return new HttpOutput(this);
    }

    public HttpChannelState getState()
    {
        return _state;
    }

    public long getBytesWritten()
    {
        return _written;
    }

    /**
     * @return the number of requests handled by this connection
     */
    public long getRequests()
    {
        return _requests.get();
    }

    public Connector getConnector()
    {
        return _connector;
    }

    public HttpTransport getHttpTransport()
    {
        return _transport;
    }

    public RequestLog getRequestLog()
    {
        return _requestLog;
    }

    public void setRequestLog(RequestLog requestLog)
    {
        _requestLog = requestLog;
    }

    public void addRequestLog(RequestLog requestLog)
    {
        if (_requestLog==null)
            _requestLog = requestLog;
        else if (_requestLog instanceof RequestLogCollection)
            ((RequestLogCollection) _requestLog).add(requestLog);
        else
            _requestLog = new RequestLogCollection(_requestLog, requestLog);
    }

    public MetaData.Response getCommittedMetaData()
    {
        return _committedMetaData;
    }

    /**
     * Get the idle timeout.
     * <p>This is implemented as a call to {@link EndPoint#getIdleTimeout()}, but may be
     * overridden by channels that have timeouts different from their connections.
     * @return the idle timeout (in milliseconds)
     */
    public long getIdleTimeout()
    {
        return _endPoint.getIdleTimeout();
    }

    /**
     * Set the idle timeout.
     * <p>This is implemented as a call to {@link EndPoint#setIdleTimeout(long)}, but may be
     * overridden by channels that have timeouts different from their connections.
     * @param timeoutMs the idle timeout in milliseconds
     */
    public void setIdleTimeout(long timeoutMs)
    {
        _endPoint.setIdleTimeout(timeoutMs);
    }

    public ByteBufferPool getByteBufferPool()
    {
        return _connector.getByteBufferPool();
    }

    public HttpConfiguration getHttpConfiguration()
    {
        return _configuration;
    }

    @Override
    public boolean isOptimizedForDirectBuffers()
    {
        return getHttpTransport().isOptimizedForDirectBuffers();
    }

    public Server getServer()
    {
        return _connector.getServer();
    }

    public Request getRequest()
    {
        return _request;
    }

    public Response getResponse()
    {
        return _response;
    }

    public EndPoint getEndPoint()
    {
        return _endPoint;
    }

    public InetSocketAddress getLocalAddress()
    {
        return _endPoint.getLocalAddress();
    }

    public InetSocketAddress getRemoteAddress()
    {
        return _endPoint.getRemoteAddress();
    }

    /**
     * If the associated response has the Expect header set to 100 Continue,
     * then accessing the input stream indicates that the handler/servlet
     * is ready for the request body and thus a 100 Continue response is sent.
     *
     * @param available estimate of the number of bytes that are available
     * @throws IOException if the InputStream cannot be created
     */
    public void continue100(int available) throws IOException
    {
        throw new UnsupportedOperationException();
    }

    public void recycle()
    {
        _committed.set(false);
        _request.recycle();
        _response.recycle();
        _committedMetaData=null;
        _requestLog=_connector==null?null:_connector.getServer().getRequestLog();
        _written=0;
    }

    public void asyncReadFillInterested()
    {
    }

    @Override
    public void run()
    {
        handle();
    }

    /**
     * @return True if the channel is ready to continue handling (ie it is not suspended)
     */
    public boolean handle()
    {
        if (LOG.isDebugEnabled())
            LOG.debug("{} handle {} ", this,_request.getHttpURI());

        HttpChannelState.Action action = _state.handling();

        // Loop here to handle async request redispatches.
        // The loop is controlled by the call to async.unhandle in the
        // finally block below.  Unhandle will return false only if an async dispatch has
        // already happened when unhandle is called.
        loop: while (!getServer().isStopped())
        {
            try
            {
                if (LOG.isDebugEnabled())
                    LOG.debug("{} action {}",this,action);

                switch(action)
                {
                    case TERMINATED:
                    case WAIT:
                        break loop;

                    case DISPATCH:
                    {
                        if (!_request.hasMetaData())
                            throw new IllegalStateException("state=" + _state);
                        _request.setHandled(false);
                        _response.getHttpOutput().reopen();

                        try
                        {
                            _request.setDispatcherType(DispatcherType.REQUEST);

                            List<HttpConfiguration.Customizer> customizers = _configuration.getCustomizers();
                            if (!customizers.isEmpty())
                            {
                                for (HttpConfiguration.Customizer customizer : customizers)
                                {
                                    customizer.customize(getConnector(), _configuration, _request);
                                    if (_request.isHandled())
                                        break;
                                }
                            }

                            if (!_request.isHandled())
                                getServer().handle(this);
                        }
                        finally
                        {
                            _request.setDispatcherType(null);
                        }
                        break;
                    }

                    case ASYNC_DISPATCH:
                    {
                        _request.setHandled(false);
                        _response.getHttpOutput().reopen();

                        try
                        {
                            _request.setDispatcherType(DispatcherType.ASYNC);
                            getServer().handleAsync(this);
                        }
                        finally
                        {
                            _request.setDispatcherType(null);
                        }
                        break;
                    }

                    case ERROR_DISPATCH:
                    {
                        if (_response.isCommitted())
                        {
                            LOG.warn("Error Dispatch already committed");
                            _transport.abort((Throwable)_request.getAttribute(ERROR_EXCEPTION));
                        }
                        else
                        {
                            _response.reset();
                            Integer icode = (Integer)_request.getAttribute(ERROR_STATUS_CODE);
                            int code = icode != null ? icode : HttpStatus.INTERNAL_SERVER_ERROR_500;
                            _response.setStatus(code);
                            _request.setAttribute(ERROR_STATUS_CODE,code);
                            if (icode==null)
                                _request.setAttribute(ERROR_STATUS_CODE,code);
                            _request.setHandled(false);
                            _response.getHttpOutput().reopen();
                            
                            try
                            {
                                _request.setDispatcherType(DispatcherType.ERROR);
                                getServer().handle(this);
                            }
                            finally
                            {
                                _request.setDispatcherType(null);
                            }
                        }
                        break;
                    }

                    case ASYNC_ERROR:
                    {
                        throw _state.getAsyncContextEvent().getThrowable();
                    }

                    case READ_CALLBACK:
                    {
                        ContextHandler handler=_state.getContextHandler();
                        if (handler!=null)
                            handler.handle(_request,_request.getHttpInput());
                        else
                            _request.getHttpInput().run();
                        break;
                    }

                    case WRITE_CALLBACK:
                    {
                        ContextHandler handler=_state.getContextHandler();
                        if (handler!=null)
                            handler.handle(_request,_response.getHttpOutput());
                        else
                            _response.getHttpOutput().run();
                        break;
                    }

                    case COMPLETE:
                    {
                        if (!_response.isCommitted() && !_request.isHandled())
<<<<<<< HEAD
                            _response.sendError(404);
                        else if (!_response.isContentComplete(_response.getHttpOutput().getWritten()))
                            _transport.abort(new IOException("insufficient content written"));
                        else
                            _response.closeOutput();
                        _request.setHandled(true);

                        _state.onComplete();
=======
                            _response.sendError(HttpStatus.NOT_FOUND_404);
                        _response.closeOutput();
                        _request.setHandled(true);

                         _state.onComplete();
>>>>>>> eda0cff9

                        onCompleted();

                        break loop;
                    }

                    default:
                    {
                        throw new IllegalStateException("state="+_state);
                    }
                }
            }
            catch (Throwable failure)
            {               
                if ("org.eclipse.jetty.continuation.ContinuationThrowable".equals(failure.getClass().getName()))
                    LOG.ignore(failure);
                else
                    handleException(failure);
            }

            action = _state.unhandle();
        }

        if (LOG.isDebugEnabled())
            LOG.debug("{} handle exit, result {}", this, action);

        boolean suspended=action==Action.WAIT;
        return !suspended;
    }

    protected void sendError(int code, String reason)
    {
        try
        {
            _response.sendError(code, reason);
        }
        catch (Throwable x)
        {
            if (LOG.isDebugEnabled())
                LOG.debug("Could not send error " + code + " " + reason, x);
        }
        finally
        {
            _state.errorComplete();
        }
    }

    /**
     * <p>Sends an error 500, performing a special logic to detect whether the request is suspended,
     * to avoid concurrent writes from the application.</p>
     * <p>It may happen that the application suspends, and then throws an exception, while an application
     * spawned thread writes the response content; in such case, we attempt to commit the error directly
     * bypassing the {@link ErrorHandler} mechanisms and the response OutputStream.</p>
     *
     * @param failure the Throwable that caused the problem
     */
    protected void handleException(Throwable failure)
    {
        // Unwrap wrapping Jetty exceptions.
        if (failure instanceof RuntimeIOException)
            failure = failure.getCause();

        if (failure instanceof QuietServletException || !getServer().isRunning())
        {
            if (LOG.isDebugEnabled())
                LOG.debug(_request.getRequestURI(), failure);
        }
        else if (failure instanceof BadMessageException)
        {
            if (LOG.isDebugEnabled())
                LOG.debug(_request.getRequestURI(), failure);
            else
                LOG.warn("{} {}",_request.getRequestURI(), failure);
        }
        else
        {
            LOG.warn(_request.getRequestURI(), failure);
        }

        try
        {
            try
            {
                _state.onError(failure);
            }
            catch (Exception e)
            {
                LOG.warn(e);
                // Error could not be handled, probably due to error thrown from error dispatch
                if (_response.isCommitted())
                {
                    LOG.warn("ERROR Dispatch failed: ",failure);
                    _transport.abort(failure);
                }
                else
                {
                    // Minimal response
                    Integer code=(Integer)_request.getAttribute(ERROR_STATUS_CODE);
                    _response.reset();
                    _response.setStatus(code == null ? 500 : code);
                    _response.flushBuffer();
                }
            }
        }
        catch(Exception e)
        {
            failure.addSuppressed(e);
            LOG.warn("ERROR Dispatch failed: ",failure);
            _transport.abort(failure);
        }
    }

    public boolean isExpecting100Continue()
    {
        return false;
    }

    public boolean isExpecting102Processing()
    {
        return false;
    }

    @Override
    public String toString()
    {
        return String.format("%s@%x{r=%s,c=%b,a=%s,uri=%s}",
                getClass().getSimpleName(),
                hashCode(),
                _requests,
                _committed.get(),
                _state.getState(),
                _request.getHttpURI());
    }

    public void onRequest(MetaData.Request request)
    {
        _requests.incrementAndGet();
        _request.setTimeStamp(System.currentTimeMillis());
        HttpFields fields = _response.getHttpFields();
        if (_configuration.getSendDateHeader() && !fields.contains(HttpHeader.DATE))
            fields.put(_connector.getServer().getDateField());

        long idleTO=_configuration.getIdleTimeout();
        _oldIdleTimeout=getIdleTimeout();
        if (idleTO>=0 && _oldIdleTimeout!=idleTO)
            setIdleTimeout(idleTO);
        
        _request.setMetaData(request);

        if (LOG.isDebugEnabled())
            LOG.debug("REQUEST for {} on {}{}{} {} {}{}{}",request.getURIString(),this,System.lineSeparator(),
                request.getMethod(),request.getURIString(),request.getHttpVersion(),System.lineSeparator(),
                request.getFields());
    }

    public boolean onContent(HttpInput.Content content)
    {
        if (LOG.isDebugEnabled())
            LOG.debug("{} content {}", this, content);

        return _request.getHttpInput().addContent(content);
    }

    public boolean onRequestComplete()
    {
        if (LOG.isDebugEnabled())
            LOG.debug("{} onRequestComplete", this);
        return _request.getHttpInput().eof();
    }

    public void onCompleted()
    {
        if (LOG.isDebugEnabled())
            LOG.debug("COMPLETE for {} written={}",getRequest().getRequestURI(),getBytesWritten());
        
        if (_requestLog!=null )
            _requestLog.log(_request, _response);

        long idleTO=_configuration.getIdleTimeout();
        if (idleTO>=0 && getIdleTimeout()!=_oldIdleTimeout)
            setIdleTimeout(_oldIdleTimeout);
        
        _transport.onCompleted();
    }

    public boolean onEarlyEOF()
    {
        return _request.getHttpInput().earlyEOF();
    }

    public void onBadMessage(int status, String reason)
    {
        if (status < 400 || status > 599)
            status = HttpStatus.BAD_REQUEST_400;

        Action action;
        try
        {
           action=_state.handling();
        }
        catch(IllegalStateException e)
        {
            // The bad message cannot be handled in the current state, so throw
            // to hopefull somebody that can handle
            abort(e);
            throw new BadMessageException(status,reason);
        }

        try
        {
            if (action==Action.DISPATCH)
            {
                ByteBuffer content=null;
                HttpFields fields=new HttpFields();

                ErrorHandler handler=getServer().getBean(ErrorHandler.class);
                if (handler!=null)
                    content=handler.badMessageError(status,reason,fields);

                sendResponse(new MetaData.Response(HttpVersion.HTTP_1_1,status,reason,fields,BufferUtil.length(content)),content ,true);
            }
        }
        catch (IOException e)
        {
            LOG.debug(e);
        }
        finally
        {
            // TODO: review whether it's the right state to check.
            if (_state.unhandle()==Action.COMPLETE)
                _state.onComplete();
            else
                throw new IllegalStateException(); // TODO: don't throw from finally blocks !
            onCompleted();
        }
    }

    protected boolean sendResponse(MetaData.Response info, ByteBuffer content, boolean complete, final Callback callback)
    {
        boolean committing = _committed.compareAndSet(false, true);

        if (LOG.isDebugEnabled())
            LOG.debug("sendResponse info={} content={} complete={} committing={} callback={}",
                info,
                BufferUtil.toDetailString(content),
                complete,
                committing,
                callback);
        
        if (committing)
        {
            // We need an info to commit
            if (info==null)
                info = _response.newResponseMetaData();
            commit(info);

            // wrap callback to process 100 responses
            final int status=info.getStatus();
            final Callback committed = (status<200&&status>=100)?new Commit100Callback(callback):new CommitCallback(callback);

            // committing write
            _transport.send(info, _request.isHead(), content, complete, committed);
        }
        else if (info==null)
        {
            // This is a normal write
            _transport.send(null,_request.isHead(), content, complete, callback);
        }
        else
        {
            callback.failed(new IllegalStateException("committed"));
        }
        return committing;
    }

    protected boolean sendResponse(MetaData.Response info, ByteBuffer content, boolean complete) throws IOException
    {
        try(Blocker blocker = _response.getHttpOutput().acquireWriteBlockingCallback())
        {
            boolean committing = sendResponse(info,content,complete,blocker);
            blocker.block();
            return committing;
        }
        catch (Throwable failure)
        {
            if (LOG.isDebugEnabled())
                LOG.debug(failure);
            abort(failure);
            throw failure;
        }
    }

    protected void commit (MetaData.Response info)
    {
        _committedMetaData=info;
        if (LOG.isDebugEnabled())
            LOG.debug("COMMIT for {} on {}{}{} {} {}{}{}",getRequest().getRequestURI(),this,System.lineSeparator(),
                info.getStatus(),info.getReason(),info.getHttpVersion(),System.lineSeparator(),
                info.getFields());
    }

    public boolean isCommitted()
    {
        return _committed.get();
    }

    /**
     * <p>Non-Blocking write, committing the response if needed.</p>
     * Called as last link in HttpOutput.Filter chain
     * @param content  the content buffer to write
     * @param complete whether the content is complete for the response
     * @param callback Callback when complete or failed
     */
    @Override
    public void write(ByteBuffer content, boolean complete, Callback callback)
    {
        _written+=BufferUtil.length(content);
        sendResponse(null,content,complete,callback);
    }
    
    @Override 
    public void resetBuffer()
    {
        if(isCommitted())
            throw new IllegalStateException("Committed");
    }

    public HttpOutput.Interceptor getNextInterceptor()
    {
        return null;
    }

    protected void execute(Runnable task)
    {
        _executor.execute(task);
    }

    public Scheduler getScheduler()
    {
        return _connector.getScheduler();
    }

    /**
     * @return true if the HttpChannel can efficiently use direct buffer (typically this means it is not over SSL or a multiplexed protocol)
     */
    public boolean useDirectBuffers()
    {
        return getEndPoint() instanceof ChannelEndPoint;
    }

    /**
     * If a write or similar operation to this channel fails,
     * then this method should be called.
     * <p>
     * The standard implementation calls {@link HttpTransport#abort(Throwable)}.
     *
     * @param failure the failure that caused the abort.
     */
    public void abort(Throwable failure)
    {
        _transport.abort(failure);
    }

    private class CommitCallback extends Callback.Nested
    {
        private CommitCallback(Callback callback)
        {
            super(callback);
        }

        @Override
        public void failed(final Throwable x)
        {
            if (LOG.isDebugEnabled())
                LOG.debug("Commit failed", x);

            if (x instanceof BadMessageException)
            {
                _transport.send(HttpGenerator.RESPONSE_500_INFO, false, null, true, new Callback.Nested(this)
                {
                    @Override
                    public void succeeded()
                    {
                        super.failed(x);
                        _response.getHttpOutput().closed();
                    }

                    @Override
                    public void failed(Throwable th)
                    {
                        _transport.abort(x);
                        super.failed(x);
                    }
                });
            }
            else
            {
                _transport.abort(x);
                super.failed(x);
            }
        }
    }

    private class Commit100Callback extends CommitCallback
    {
        private Commit100Callback(Callback callback)
        {
            super(callback);
        }

        @Override
        public void succeeded()
        {
            if (_committed.compareAndSet(true, false))
                super.succeeded();
            else
                super.failed(new IllegalStateException());
        }

    }


}<|MERGE_RESOLUTION|>--- conflicted
+++ resolved
@@ -401,22 +401,13 @@
                     case COMPLETE:
                     {
                         if (!_response.isCommitted() && !_request.isHandled())
-<<<<<<< HEAD
-                            _response.sendError(404);
+                            _response.sendError(HttpStatus.NOT_FOUND_404);
                         else if (!_response.isContentComplete(_response.getHttpOutput().getWritten()))
                             _transport.abort(new IOException("insufficient content written"));
-                        else
-                            _response.closeOutput();
-                        _request.setHandled(true);
-
-                        _state.onComplete();
-=======
-                            _response.sendError(HttpStatus.NOT_FOUND_404);
                         _response.closeOutput();
                         _request.setHandled(true);
 
-                         _state.onComplete();
->>>>>>> eda0cff9
+                        _state.onComplete();
 
                         onCompleted();
 
