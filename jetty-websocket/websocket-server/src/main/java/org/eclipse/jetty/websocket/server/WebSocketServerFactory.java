--- conflicted
+++ resolved
@@ -147,16 +147,8 @@
         addBean(bufferPool);
         
         this.contextClassloader = Thread.currentThread().getContextClassLoader();
-<<<<<<< HEAD
-
-        this.registeredSocketClasses = new ArrayList<>();
 
         this.containerPolicy = policy;
-=======
-        
-        this.defaultPolicy = policy;
-        this.eventDriverFactory = new EventDriverFactory(this);
->>>>>>> 3b1d33e9
         this.bufferPool = bufferPool;
         this.extensionFactory = new WebSocketExtensionFactory(this);
         
@@ -252,32 +244,8 @@
         }
         this.sessionFactories.add(sessionFactory);
     }
-<<<<<<< HEAD
-
-    @Override
-    public void cleanup()
-    {
-        try
-        {
-            this.stop();
-        }
-        catch (Exception e)
-        {
-            LOG.warn(e);
-        }
-    }
-
-    @Override
-    public WebSocketServletFactory createFactory(WebSocketPolicy policy)
-    {
-        return new WebSocketServerFactory(policy, bufferPool);
-    }
 
     private WebSocketSession createSession(URI requestURI, Object websocket, LogicalConnection connection)
-=======
-    
-    private WebSocketSession createSession(URI requestURI, EventDriver websocket, LogicalConnection connection)
->>>>>>> 3b1d33e9
     {
         if (websocket == null)
         {
@@ -298,13 +266,8 @@
                 }
             }
         }
-<<<<<<< HEAD
-
-        throw new InvalidWebSocketException("Unable to create Session: unrecognized endpoint type: " + websocket.getClass().getName());
-=======
         
         throw new InvalidWebSocketException("Unable to create Session: unrecognized internal EventDriver type: " + websocket.getClass().getName());
->>>>>>> 3b1d33e9
     }
     
     /**
@@ -380,16 +343,7 @@
     {
         return objectFactory;
     }
-<<<<<<< HEAD
-
-=======
-    
-    public EventDriverFactory getEventDriverFactory()
-    {
-        return eventDriverFactory;
-    }
-    
->>>>>>> 3b1d33e9
+
     @Override
     public ExtensionFactory getExtensionFactory()
     {
@@ -521,18 +475,9 @@
      * This method will not normally return, but will instead throw a UpgradeConnectionException, to exit HTTP handling and initiate WebSocket handling of the
      * connection.
      *
-<<<<<<< HEAD
-     * @param http      the raw http connection
-     * @param request   the request to upgrade
-     * @param response  the response to upgrade
-     * @param websocket the websocket endpoint instance
-     * @throws IOException if unable to upgrade
-=======
      * @param http the raw http connection
      * @param request The request to upgrade
      * @param response The response to upgrade
-     * @param driver The websocket handler implementation to use
->>>>>>> 3b1d33e9
      */
     private boolean upgrade(HttpConnection http, ServletUpgradeRequest request, ServletUpgradeResponse response, Object websocket) throws IOException
     {
@@ -606,15 +551,9 @@
         ByteBufferPool bufferPool = connector.getByteBufferPool();
         
         // Setup websocket connection
-<<<<<<< HEAD
         AbstractWebSocketConnection wsConnection = new WebSocketServerConnection(endp, executor, scheduler, getPolicy().clonePolicy(), bufferPool);
 
         extensionStack.setPolicy(wsConnection.getPolicy());
-=======
-        AbstractWebSocketConnection wsConnection = new WebSocketServerConnection(endp, executor, scheduler, driver.getPolicy(), bufferPool);
-        
-        extensionStack.setPolicy(driver.getPolicy());
->>>>>>> 3b1d33e9
         extensionStack.configure(wsConnection.getParser());
         extensionStack.configure(wsConnection.getGenerator());
         
@@ -625,11 +564,7 @@
         }
         
         // Setup Session
-<<<<<<< HEAD
         WebSocketSession session = createSession(request.getRequestURI(), websocket, wsConnection);
-=======
-        WebSocketSession session = createSession(request.getRequestURI(), driver, wsConnection);
->>>>>>> 3b1d33e9
         session.setUpgradeRequest(request);
         // set true negotiated extension list back to response
         response.setExtensions(extensionStack.getNegotiatedExtensions());
