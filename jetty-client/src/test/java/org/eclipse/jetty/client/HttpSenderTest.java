//
//  ========================================================================
//  Copyright (c) 1995-2013 Mort Bay Consulting Pty. Ltd.
//  ------------------------------------------------------------------------
//  All rights reserved. This program and the accompanying materials
//  are made available under the terms of the Eclipse Public License v1.0
//  and Apache License v2.0 which accompanies this distribution.
//
//      The Eclipse Public License is available at
//      http://www.eclipse.org/legal/epl-v10.html
//
//      The Apache License v2.0 is available at
//      http://www.opensource.org/licenses/apache2.0.php
//
//  You may elect to redistribute this code under either of these licenses.
//  ========================================================================
//

package org.eclipse.jetty.client;

<<<<<<< HEAD
public class HttpSenderTest
{
//    @Rule
//    public final TestTracker tracker = new TestTracker();
//
//    private HttpClient client;
//
//    @Before
//    public void init() throws Exception
//    {
//        client = new HttpClient();
//        client.start();
//    }
//
//    @After
//    public void destroy() throws Exception
//    {
//        client.stop();
//    }
//
//    @Test
//    public void test_Send_NoRequestContent() throws Exception
//    {
//        ByteArrayEndPoint endPoint = new ByteArrayEndPoint();
//        HttpDestination destination = new HttpDestination(client, "http", "localhost", 8080);
//        HttpConnection connection = new HttpConnection(client, endPoint, destination);
//        Request request = client.newRequest(URI.create("http://localhost/"));
//        final CountDownLatch headersLatch = new CountDownLatch(1);
//        final CountDownLatch successLatch = new CountDownLatch(1);
//        request.listener(new Request.Listener.Adapter()
//        {
//            @Override
//            public void onHeaders(Request request)
//            {
//                headersLatch.countDown();
//            }
//
//            @Override
//            public void onSuccess(Request request)
//            {
//                successLatch.countDown();
//            }
//        });
//        connection.send(request, (Response.CompleteListener)null);
//
//        String requestString = endPoint.takeOutputString();
//        Assert.assertTrue(requestString.startsWith("GET "));
//        Assert.assertTrue(requestString.endsWith("\r\n\r\n"));
//        Assert.assertTrue(headersLatch.await(5, TimeUnit.SECONDS));
//        Assert.assertTrue(successLatch.await(5, TimeUnit.SECONDS));
//    }
//
//    @Slow
//    @Test
//    public void test_Send_NoRequestContent_IncompleteFlush() throws Exception
//    {
//        ByteArrayEndPoint endPoint = new ByteArrayEndPoint("", 16);
//        HttpDestination destination = new HttpDestination(client, "http", "localhost", 8080);
//        HttpConnection connection = new HttpConnection(client, endPoint, destination);
//        Request request = client.newRequest(URI.create("http://localhost/"));
//        connection.send(request, (Response.CompleteListener)null);
//
//        // This take will free space in the buffer and allow for the write to complete
//        StringBuilder builder = new StringBuilder(endPoint.takeOutputString());
//
//        // Wait for the write to complete
//        TimeUnit.SECONDS.sleep(1);
//
//        String chunk = endPoint.takeOutputString();
//        while (chunk.length() > 0)
//        {
//            builder.append(chunk);
//            chunk = endPoint.takeOutputString();
//        }
//
//        String requestString = builder.toString();
//        Assert.assertTrue(requestString.startsWith("GET "));
//        Assert.assertTrue(requestString.endsWith("\r\n\r\n"));
//    }
//
//    @Test
//    public void test_Send_NoRequestContent_Exception() throws Exception
//    {
//        ByteArrayEndPoint endPoint = new ByteArrayEndPoint();
//        // Shutdown output to trigger the exception on write
//        endPoint.shutdownOutput();
//        HttpDestination destination = new HttpDestination(client, "http", "localhost", 8080);
//        HttpConnection connection = new HttpConnection(client, endPoint, destination);
//        Request request = client.newRequest(URI.create("http://localhost/"));
//        final CountDownLatch failureLatch = new CountDownLatch(2);
//        request.listener(new Request.Listener.Adapter()
//        {
//            @Override
//            public void onFailure(Request request, Throwable x)
//            {
//                failureLatch.countDown();
//            }
//        });
//        connection.send(request, new Response.Listener.Adapter()
//        {
//            @Override
//            public void onComplete(Result result)
//            {
//                Assert.assertTrue(result.isFailed());
//                failureLatch.countDown();
//            }
//        });
//
//        Assert.assertTrue(failureLatch.await(5, TimeUnit.SECONDS));
//    }
//
//    @Test
//    public void test_Send_NoRequestContent_IncompleteFlush_Exception() throws Exception
//    {
//        ByteArrayEndPoint endPoint = new ByteArrayEndPoint("", 16);
//        HttpDestination destination = new HttpDestination(client, "http", "localhost", 8080);
//        HttpConnection connection = new HttpConnection(client, endPoint, destination);
//        Request request = client.newRequest(URI.create("http://localhost/"));
//        final CountDownLatch failureLatch = new CountDownLatch(2);
//        request.listener(new Request.Listener.Adapter()
//        {
//            @Override
//            public void onFailure(Request request, Throwable x)
//            {
//                failureLatch.countDown();
//            }
//        });
//        connection.send(request, new Response.Listener.Adapter()
//        {
//            @Override
//            public void onComplete(Result result)
//            {
//                Assert.assertTrue(result.isFailed());
//                failureLatch.countDown();
//            }
//        });
//
//        // Shutdown output to trigger the exception on write
//        endPoint.shutdownOutput();
//        // This take will free space in the buffer and allow for the write to complete
//        // although it will fail because we shut down the output
//        endPoint.takeOutputString();
//
//        Assert.assertTrue(failureLatch.await(5, TimeUnit.SECONDS));
//    }
//
//    @Test
//    public void test_Send_SmallRequestContent_InOneBuffer() throws Exception
//    {
//        ByteArrayEndPoint endPoint = new ByteArrayEndPoint();
//        HttpDestination destination = new HttpDestination(client, "http", "localhost", 8080);
//        HttpConnection connection = new HttpConnection(client, endPoint, destination);
//        Request request = client.newRequest(URI.create("http://localhost/"));
//        String content = "abcdef";
//        request.content(new ByteBufferContentProvider(ByteBuffer.wrap(content.getBytes("UTF-8"))));
//        final CountDownLatch headersLatch = new CountDownLatch(1);
//        final CountDownLatch successLatch = new CountDownLatch(1);
//        request.listener(new Request.Listener.Adapter()
//        {
//            @Override
//            public void onHeaders(Request request)
//            {
//                headersLatch.countDown();
//            }
//
//            @Override
//            public void onSuccess(Request request)
//            {
//                successLatch.countDown();
//            }
//        });
//        connection.send(request, (Response.CompleteListener)null);
//
//        String requestString = endPoint.takeOutputString();
//        Assert.assertTrue(requestString.startsWith("GET "));
//        Assert.assertTrue(requestString.endsWith("\r\n\r\n" + content));
//        Assert.assertTrue(headersLatch.await(5, TimeUnit.SECONDS));
//        Assert.assertTrue(successLatch.await(5, TimeUnit.SECONDS));
//    }
//
//    @Test
//    public void test_Send_SmallRequestContent_InTwoBuffers() throws Exception
//    {
//        ByteArrayEndPoint endPoint = new ByteArrayEndPoint();
//        HttpDestination destination = new HttpDestination(client, "http", "localhost", 8080);
//        HttpConnection connection = new HttpConnection(client, endPoint, destination);
//        Request request = client.newRequest(URI.create("http://localhost/"));
//        String content1 = "0123456789";
//        String content2 = "abcdef";
//        request.content(new ByteBufferContentProvider(ByteBuffer.wrap(content1.getBytes("UTF-8")), ByteBuffer.wrap(content2.getBytes("UTF-8"))));
//        final CountDownLatch headersLatch = new CountDownLatch(1);
//        final CountDownLatch successLatch = new CountDownLatch(1);
//        request.listener(new Request.Listener.Adapter()
//        {
//            @Override
//            public void onHeaders(Request request)
//            {
//                headersLatch.countDown();
//            }
//
//            @Override
//            public void onSuccess(Request request)
//            {
//                successLatch.countDown();
//            }
//        });
//        connection.send(request, (Response.CompleteListener)null);
//
//        String requestString = endPoint.takeOutputString();
//        Assert.assertTrue(requestString.startsWith("GET "));
//        Assert.assertTrue(requestString.endsWith("\r\n\r\n" + content1 + content2));
//        Assert.assertTrue(headersLatch.await(5, TimeUnit.SECONDS));
//        Assert.assertTrue(successLatch.await(5, TimeUnit.SECONDS));
//    }
//
//    @Test
//    public void test_Send_SmallRequestContent_Chunked_InTwoChunks() throws Exception
//    {
//        ByteArrayEndPoint endPoint = new ByteArrayEndPoint();
//        HttpDestination destination = new HttpDestination(client, "http", "localhost", 8080);
//        HttpConnection connection = new HttpConnection(client, endPoint, destination);
//        Request request = client.newRequest(URI.create("http://localhost/"));
//        String content1 = "0123456789";
//        String content2 = "ABCDEF";
//        request.content(new ByteBufferContentProvider(ByteBuffer.wrap(content1.getBytes("UTF-8")), ByteBuffer.wrap(content2.getBytes("UTF-8")))
//        {
//            @Override
//            public long getLength()
//            {
//                return -1;
//            }
//        });
//        final CountDownLatch headersLatch = new CountDownLatch(1);
//        final CountDownLatch successLatch = new CountDownLatch(1);
//        request.listener(new Request.Listener.Adapter()
//        {
//            @Override
//            public void onHeaders(Request request)
//            {
//                headersLatch.countDown();
//            }
//
//            @Override
//            public void onSuccess(Request request)
//            {
//                successLatch.countDown();
//            }
//        });
//        connection.send(request, (Response.CompleteListener)null);
//
//        String requestString = endPoint.takeOutputString();
//        Assert.assertTrue(requestString.startsWith("GET "));
//        String content = Integer.toHexString(content1.length()).toUpperCase(Locale.ENGLISH) + "\r\n" + content1 + "\r\n";
//        content += Integer.toHexString(content2.length()).toUpperCase(Locale.ENGLISH) + "\r\n" + content2 + "\r\n";
//        content += "0\r\n\r\n";
//        Assert.assertTrue(requestString.endsWith("\r\n\r\n" + content));
//        Assert.assertTrue(headersLatch.await(5, TimeUnit.SECONDS));
//        Assert.assertTrue(successLatch.await(5, TimeUnit.SECONDS));
//    }
=======
import java.net.URI;
import java.nio.ByteBuffer;
import java.nio.charset.StandardCharsets;
import java.util.Locale;
import java.util.concurrent.CountDownLatch;
import java.util.concurrent.TimeUnit;

import org.eclipse.jetty.client.api.Request;
import org.eclipse.jetty.client.api.Response;
import org.eclipse.jetty.client.api.Result;
import org.eclipse.jetty.client.util.ByteBufferContentProvider;
import org.eclipse.jetty.io.ByteArrayEndPoint;
import org.eclipse.jetty.toolchain.test.TestTracker;
import org.eclipse.jetty.toolchain.test.annotation.Slow;
import org.junit.After;
import org.junit.Assert;
import org.junit.Before;
import org.junit.Rule;
import org.junit.Test;

public class HttpSenderTest
{
    @Rule
    public final TestTracker tracker = new TestTracker();

    private HttpClient client;

    @Before
    public void init() throws Exception
    {
        client = new HttpClient();
        client.start();
    }

    @After
    public void destroy() throws Exception
    {
        client.stop();
    }

    @Test
    public void test_Send_NoRequestContent() throws Exception
    {
        ByteArrayEndPoint endPoint = new ByteArrayEndPoint();
        HttpDestination destination = new HttpDestination(client, "http", "localhost", 8080);
        HttpConnection connection = new HttpConnection(client, endPoint, destination);
        Request request = client.newRequest(URI.create("http://localhost/"));
        final CountDownLatch headersLatch = new CountDownLatch(1);
        final CountDownLatch successLatch = new CountDownLatch(1);
        request.listener(new Request.Listener.Empty()
        {
            @Override
            public void onHeaders(Request request)
            {
                headersLatch.countDown();
            }

            @Override
            public void onSuccess(Request request)
            {
                successLatch.countDown();
            }
        });
        connection.send(request, (Response.CompleteListener)null);

        String requestString = endPoint.takeOutputString();
        Assert.assertTrue(requestString.startsWith("GET "));
        Assert.assertTrue(requestString.endsWith("\r\n\r\n"));
        Assert.assertTrue(headersLatch.await(5, TimeUnit.SECONDS));
        Assert.assertTrue(successLatch.await(5, TimeUnit.SECONDS));
    }

    @Slow
    @Test
    public void test_Send_NoRequestContent_IncompleteFlush() throws Exception
    {
        ByteArrayEndPoint endPoint = new ByteArrayEndPoint("", 16);
        HttpDestination destination = new HttpDestination(client, "http", "localhost", 8080);
        HttpConnection connection = new HttpConnection(client, endPoint, destination);
        Request request = client.newRequest(URI.create("http://localhost/"));
        connection.send(request, (Response.CompleteListener)null);

        // This take will free space in the buffer and allow for the write to complete
        StringBuilder builder = new StringBuilder(endPoint.takeOutputString());

        // Wait for the write to complete
        TimeUnit.SECONDS.sleep(1);

        String chunk = endPoint.takeOutputString();
        while (chunk.length() > 0)
        {
            builder.append(chunk);
            chunk = endPoint.takeOutputString();
        }

        String requestString = builder.toString();
        Assert.assertTrue(requestString.startsWith("GET "));
        Assert.assertTrue(requestString.endsWith("\r\n\r\n"));
    }

    @Test
    public void test_Send_NoRequestContent_Exception() throws Exception
    {
        ByteArrayEndPoint endPoint = new ByteArrayEndPoint();
        // Shutdown output to trigger the exception on write
        endPoint.shutdownOutput();
        HttpDestination destination = new HttpDestination(client, "http", "localhost", 8080);
        HttpConnection connection = new HttpConnection(client, endPoint, destination);
        Request request = client.newRequest(URI.create("http://localhost/"));
        final CountDownLatch failureLatch = new CountDownLatch(2);
        request.listener(new Request.Listener.Empty()
        {
            @Override
            public void onFailure(Request request, Throwable x)
            {
                failureLatch.countDown();
            }
        });
        connection.send(request, new Response.Listener.Empty()
        {
            @Override
            public void onComplete(Result result)
            {
                Assert.assertTrue(result.isFailed());
                failureLatch.countDown();
            }
        });

        Assert.assertTrue(failureLatch.await(5, TimeUnit.SECONDS));
    }

    @Test
    public void test_Send_NoRequestContent_IncompleteFlush_Exception() throws Exception
    {
        ByteArrayEndPoint endPoint = new ByteArrayEndPoint("", 16);
        HttpDestination destination = new HttpDestination(client, "http", "localhost", 8080);
        HttpConnection connection = new HttpConnection(client, endPoint, destination);
        Request request = client.newRequest(URI.create("http://localhost/"));
        final CountDownLatch failureLatch = new CountDownLatch(2);
        request.listener(new Request.Listener.Empty()
        {
            @Override
            public void onFailure(Request request, Throwable x)
            {
                failureLatch.countDown();
            }
        });
        connection.send(request, new Response.Listener.Empty()
        {
            @Override
            public void onComplete(Result result)
            {
                Assert.assertTrue(result.isFailed());
                failureLatch.countDown();
            }
        });

        // Shutdown output to trigger the exception on write
        endPoint.shutdownOutput();
        // This take will free space in the buffer and allow for the write to complete
        // although it will fail because we shut down the output
        endPoint.takeOutputString();

        Assert.assertTrue(failureLatch.await(5, TimeUnit.SECONDS));
    }

    @Test
    public void test_Send_SmallRequestContent_InOneBuffer() throws Exception
    {
        ByteArrayEndPoint endPoint = new ByteArrayEndPoint();
        HttpDestination destination = new HttpDestination(client, "http", "localhost", 8080);
        HttpConnection connection = new HttpConnection(client, endPoint, destination);
        Request request = client.newRequest(URI.create("http://localhost/"));
        String content = "abcdef";
        request.content(new ByteBufferContentProvider(ByteBuffer.wrap(content.getBytes(StandardCharsets.UTF_8))));
        final CountDownLatch headersLatch = new CountDownLatch(1);
        final CountDownLatch successLatch = new CountDownLatch(1);
        request.listener(new Request.Listener.Empty()
        {
            @Override
            public void onHeaders(Request request)
            {
                headersLatch.countDown();
            }

            @Override
            public void onSuccess(Request request)
            {
                successLatch.countDown();
            }
        });
        connection.send(request, (Response.CompleteListener)null);

        String requestString = endPoint.takeOutputString();
        Assert.assertTrue(requestString.startsWith("GET "));
        Assert.assertTrue(requestString.endsWith("\r\n\r\n" + content));
        Assert.assertTrue(headersLatch.await(5, TimeUnit.SECONDS));
        Assert.assertTrue(successLatch.await(5, TimeUnit.SECONDS));
    }

    @Test
    public void test_Send_SmallRequestContent_InTwoBuffers() throws Exception
    {
        ByteArrayEndPoint endPoint = new ByteArrayEndPoint();
        HttpDestination destination = new HttpDestination(client, "http", "localhost", 8080);
        HttpConnection connection = new HttpConnection(client, endPoint, destination);
        Request request = client.newRequest(URI.create("http://localhost/"));
        String content1 = "0123456789";
        String content2 = "abcdef";
        request.content(new ByteBufferContentProvider(ByteBuffer.wrap(content1.getBytes(StandardCharsets.UTF_8)), ByteBuffer.wrap(content2.getBytes(StandardCharsets.UTF_8))));
        final CountDownLatch headersLatch = new CountDownLatch(1);
        final CountDownLatch successLatch = new CountDownLatch(1);
        request.listener(new Request.Listener.Empty()
        {
            @Override
            public void onHeaders(Request request)
            {
                headersLatch.countDown();
            }

            @Override
            public void onSuccess(Request request)
            {
                successLatch.countDown();
            }
        });
        connection.send(request, (Response.CompleteListener)null);

        String requestString = endPoint.takeOutputString();
        Assert.assertTrue(requestString.startsWith("GET "));
        Assert.assertTrue(requestString.endsWith("\r\n\r\n" + content1 + content2));
        Assert.assertTrue(headersLatch.await(5, TimeUnit.SECONDS));
        Assert.assertTrue(successLatch.await(5, TimeUnit.SECONDS));
    }

    @Test
    public void test_Send_SmallRequestContent_Chunked_InTwoChunks() throws Exception
    {
        ByteArrayEndPoint endPoint = new ByteArrayEndPoint();
        HttpDestination destination = new HttpDestination(client, "http", "localhost", 8080);
        HttpConnection connection = new HttpConnection(client, endPoint, destination);
        Request request = client.newRequest(URI.create("http://localhost/"));
        String content1 = "0123456789";
        String content2 = "ABCDEF";
        request.content(new ByteBufferContentProvider(ByteBuffer.wrap(content1.getBytes(StandardCharsets.UTF_8)), ByteBuffer.wrap(content2.getBytes(StandardCharsets.UTF_8)))
        {
            @Override
            public long getLength()
            {
                return -1;
            }
        });
        final CountDownLatch headersLatch = new CountDownLatch(1);
        final CountDownLatch successLatch = new CountDownLatch(1);
        request.listener(new Request.Listener.Empty()
        {
            @Override
            public void onHeaders(Request request)
            {
                headersLatch.countDown();
            }

            @Override
            public void onSuccess(Request request)
            {
                successLatch.countDown();
            }
        });
        connection.send(request, (Response.CompleteListener)null);

        String requestString = endPoint.takeOutputString();
        Assert.assertTrue(requestString.startsWith("GET "));
        String content = Integer.toHexString(content1.length()).toUpperCase(Locale.ENGLISH) + "\r\n" + content1 + "\r\n";
        content += Integer.toHexString(content2.length()).toUpperCase(Locale.ENGLISH) + "\r\n" + content2 + "\r\n";
        content += "0\r\n\r\n";
        Assert.assertTrue(requestString.endsWith("\r\n\r\n" + content));
        Assert.assertTrue(headersLatch.await(5, TimeUnit.SECONDS));
        Assert.assertTrue(successLatch.await(5, TimeUnit.SECONDS));
    }
>>>>>>> 6b0269a1
}<|MERGE_RESOLUTION|>--- conflicted
+++ resolved
@@ -18,7 +18,7 @@
 
 package org.eclipse.jetty.client;
 
-<<<<<<< HEAD
+import java.nio.charset.StandardCharsets;
 public class HttpSenderTest
 {
 //    @Rule
@@ -173,7 +173,7 @@
 //        HttpConnection connection = new HttpConnection(client, endPoint, destination);
 //        Request request = client.newRequest(URI.create("http://localhost/"));
 //        String content = "abcdef";
-//        request.content(new ByteBufferContentProvider(ByteBuffer.wrap(content.getBytes("UTF-8"))));
+//        request.content(new ByteBufferContentProvider(ByteBuffer.wrap(content.getBytes(StandardCharsets.UTF_8))));
 //        final CountDownLatch headersLatch = new CountDownLatch(1);
 //        final CountDownLatch successLatch = new CountDownLatch(1);
 //        request.listener(new Request.Listener.Adapter()
@@ -208,7 +208,7 @@
 //        Request request = client.newRequest(URI.create("http://localhost/"));
 //        String content1 = "0123456789";
 //        String content2 = "abcdef";
-//        request.content(new ByteBufferContentProvider(ByteBuffer.wrap(content1.getBytes("UTF-8")), ByteBuffer.wrap(content2.getBytes("UTF-8"))));
+//        request.content(new ByteBufferContentProvider(ByteBuffer.wrap(content1.getBytes(StandardCharsets.UTF_8)), ByteBuffer.wrap(content2.getBytes(StandardCharsets.UTF_8))));
 //        final CountDownLatch headersLatch = new CountDownLatch(1);
 //        final CountDownLatch successLatch = new CountDownLatch(1);
 //        request.listener(new Request.Listener.Adapter()
@@ -243,7 +243,7 @@
 //        Request request = client.newRequest(URI.create("http://localhost/"));
 //        String content1 = "0123456789";
 //        String content2 = "ABCDEF";
-//        request.content(new ByteBufferContentProvider(ByteBuffer.wrap(content1.getBytes("UTF-8")), ByteBuffer.wrap(content2.getBytes("UTF-8")))
+//        request.content(new ByteBufferContentProvider(ByteBuffer.wrap(content1.getBytes(StandardCharsets.UTF_8)), ByteBuffer.wrap(content2.getBytes(StandardCharsets.UTF_8)))
 //        {
 //            @Override
 //            public long getLength()
@@ -278,285 +278,4 @@
 //        Assert.assertTrue(headersLatch.await(5, TimeUnit.SECONDS));
 //        Assert.assertTrue(successLatch.await(5, TimeUnit.SECONDS));
 //    }
-=======
-import java.net.URI;
-import java.nio.ByteBuffer;
-import java.nio.charset.StandardCharsets;
-import java.util.Locale;
-import java.util.concurrent.CountDownLatch;
-import java.util.concurrent.TimeUnit;
-
-import org.eclipse.jetty.client.api.Request;
-import org.eclipse.jetty.client.api.Response;
-import org.eclipse.jetty.client.api.Result;
-import org.eclipse.jetty.client.util.ByteBufferContentProvider;
-import org.eclipse.jetty.io.ByteArrayEndPoint;
-import org.eclipse.jetty.toolchain.test.TestTracker;
-import org.eclipse.jetty.toolchain.test.annotation.Slow;
-import org.junit.After;
-import org.junit.Assert;
-import org.junit.Before;
-import org.junit.Rule;
-import org.junit.Test;
-
-public class HttpSenderTest
-{
-    @Rule
-    public final TestTracker tracker = new TestTracker();
-
-    private HttpClient client;
-
-    @Before
-    public void init() throws Exception
-    {
-        client = new HttpClient();
-        client.start();
-    }
-
-    @After
-    public void destroy() throws Exception
-    {
-        client.stop();
-    }
-
-    @Test
-    public void test_Send_NoRequestContent() throws Exception
-    {
-        ByteArrayEndPoint endPoint = new ByteArrayEndPoint();
-        HttpDestination destination = new HttpDestination(client, "http", "localhost", 8080);
-        HttpConnection connection = new HttpConnection(client, endPoint, destination);
-        Request request = client.newRequest(URI.create("http://localhost/"));
-        final CountDownLatch headersLatch = new CountDownLatch(1);
-        final CountDownLatch successLatch = new CountDownLatch(1);
-        request.listener(new Request.Listener.Empty()
-        {
-            @Override
-            public void onHeaders(Request request)
-            {
-                headersLatch.countDown();
-            }
-
-            @Override
-            public void onSuccess(Request request)
-            {
-                successLatch.countDown();
-            }
-        });
-        connection.send(request, (Response.CompleteListener)null);
-
-        String requestString = endPoint.takeOutputString();
-        Assert.assertTrue(requestString.startsWith("GET "));
-        Assert.assertTrue(requestString.endsWith("\r\n\r\n"));
-        Assert.assertTrue(headersLatch.await(5, TimeUnit.SECONDS));
-        Assert.assertTrue(successLatch.await(5, TimeUnit.SECONDS));
-    }
-
-    @Slow
-    @Test
-    public void test_Send_NoRequestContent_IncompleteFlush() throws Exception
-    {
-        ByteArrayEndPoint endPoint = new ByteArrayEndPoint("", 16);
-        HttpDestination destination = new HttpDestination(client, "http", "localhost", 8080);
-        HttpConnection connection = new HttpConnection(client, endPoint, destination);
-        Request request = client.newRequest(URI.create("http://localhost/"));
-        connection.send(request, (Response.CompleteListener)null);
-
-        // This take will free space in the buffer and allow for the write to complete
-        StringBuilder builder = new StringBuilder(endPoint.takeOutputString());
-
-        // Wait for the write to complete
-        TimeUnit.SECONDS.sleep(1);
-
-        String chunk = endPoint.takeOutputString();
-        while (chunk.length() > 0)
-        {
-            builder.append(chunk);
-            chunk = endPoint.takeOutputString();
-        }
-
-        String requestString = builder.toString();
-        Assert.assertTrue(requestString.startsWith("GET "));
-        Assert.assertTrue(requestString.endsWith("\r\n\r\n"));
-    }
-
-    @Test
-    public void test_Send_NoRequestContent_Exception() throws Exception
-    {
-        ByteArrayEndPoint endPoint = new ByteArrayEndPoint();
-        // Shutdown output to trigger the exception on write
-        endPoint.shutdownOutput();
-        HttpDestination destination = new HttpDestination(client, "http", "localhost", 8080);
-        HttpConnection connection = new HttpConnection(client, endPoint, destination);
-        Request request = client.newRequest(URI.create("http://localhost/"));
-        final CountDownLatch failureLatch = new CountDownLatch(2);
-        request.listener(new Request.Listener.Empty()
-        {
-            @Override
-            public void onFailure(Request request, Throwable x)
-            {
-                failureLatch.countDown();
-            }
-        });
-        connection.send(request, new Response.Listener.Empty()
-        {
-            @Override
-            public void onComplete(Result result)
-            {
-                Assert.assertTrue(result.isFailed());
-                failureLatch.countDown();
-            }
-        });
-
-        Assert.assertTrue(failureLatch.await(5, TimeUnit.SECONDS));
-    }
-
-    @Test
-    public void test_Send_NoRequestContent_IncompleteFlush_Exception() throws Exception
-    {
-        ByteArrayEndPoint endPoint = new ByteArrayEndPoint("", 16);
-        HttpDestination destination = new HttpDestination(client, "http", "localhost", 8080);
-        HttpConnection connection = new HttpConnection(client, endPoint, destination);
-        Request request = client.newRequest(URI.create("http://localhost/"));
-        final CountDownLatch failureLatch = new CountDownLatch(2);
-        request.listener(new Request.Listener.Empty()
-        {
-            @Override
-            public void onFailure(Request request, Throwable x)
-            {
-                failureLatch.countDown();
-            }
-        });
-        connection.send(request, new Response.Listener.Empty()
-        {
-            @Override
-            public void onComplete(Result result)
-            {
-                Assert.assertTrue(result.isFailed());
-                failureLatch.countDown();
-            }
-        });
-
-        // Shutdown output to trigger the exception on write
-        endPoint.shutdownOutput();
-        // This take will free space in the buffer and allow for the write to complete
-        // although it will fail because we shut down the output
-        endPoint.takeOutputString();
-
-        Assert.assertTrue(failureLatch.await(5, TimeUnit.SECONDS));
-    }
-
-    @Test
-    public void test_Send_SmallRequestContent_InOneBuffer() throws Exception
-    {
-        ByteArrayEndPoint endPoint = new ByteArrayEndPoint();
-        HttpDestination destination = new HttpDestination(client, "http", "localhost", 8080);
-        HttpConnection connection = new HttpConnection(client, endPoint, destination);
-        Request request = client.newRequest(URI.create("http://localhost/"));
-        String content = "abcdef";
-        request.content(new ByteBufferContentProvider(ByteBuffer.wrap(content.getBytes(StandardCharsets.UTF_8))));
-        final CountDownLatch headersLatch = new CountDownLatch(1);
-        final CountDownLatch successLatch = new CountDownLatch(1);
-        request.listener(new Request.Listener.Empty()
-        {
-            @Override
-            public void onHeaders(Request request)
-            {
-                headersLatch.countDown();
-            }
-
-            @Override
-            public void onSuccess(Request request)
-            {
-                successLatch.countDown();
-            }
-        });
-        connection.send(request, (Response.CompleteListener)null);
-
-        String requestString = endPoint.takeOutputString();
-        Assert.assertTrue(requestString.startsWith("GET "));
-        Assert.assertTrue(requestString.endsWith("\r\n\r\n" + content));
-        Assert.assertTrue(headersLatch.await(5, TimeUnit.SECONDS));
-        Assert.assertTrue(successLatch.await(5, TimeUnit.SECONDS));
-    }
-
-    @Test
-    public void test_Send_SmallRequestContent_InTwoBuffers() throws Exception
-    {
-        ByteArrayEndPoint endPoint = new ByteArrayEndPoint();
-        HttpDestination destination = new HttpDestination(client, "http", "localhost", 8080);
-        HttpConnection connection = new HttpConnection(client, endPoint, destination);
-        Request request = client.newRequest(URI.create("http://localhost/"));
-        String content1 = "0123456789";
-        String content2 = "abcdef";
-        request.content(new ByteBufferContentProvider(ByteBuffer.wrap(content1.getBytes(StandardCharsets.UTF_8)), ByteBuffer.wrap(content2.getBytes(StandardCharsets.UTF_8))));
-        final CountDownLatch headersLatch = new CountDownLatch(1);
-        final CountDownLatch successLatch = new CountDownLatch(1);
-        request.listener(new Request.Listener.Empty()
-        {
-            @Override
-            public void onHeaders(Request request)
-            {
-                headersLatch.countDown();
-            }
-
-            @Override
-            public void onSuccess(Request request)
-            {
-                successLatch.countDown();
-            }
-        });
-        connection.send(request, (Response.CompleteListener)null);
-
-        String requestString = endPoint.takeOutputString();
-        Assert.assertTrue(requestString.startsWith("GET "));
-        Assert.assertTrue(requestString.endsWith("\r\n\r\n" + content1 + content2));
-        Assert.assertTrue(headersLatch.await(5, TimeUnit.SECONDS));
-        Assert.assertTrue(successLatch.await(5, TimeUnit.SECONDS));
-    }
-
-    @Test
-    public void test_Send_SmallRequestContent_Chunked_InTwoChunks() throws Exception
-    {
-        ByteArrayEndPoint endPoint = new ByteArrayEndPoint();
-        HttpDestination destination = new HttpDestination(client, "http", "localhost", 8080);
-        HttpConnection connection = new HttpConnection(client, endPoint, destination);
-        Request request = client.newRequest(URI.create("http://localhost/"));
-        String content1 = "0123456789";
-        String content2 = "ABCDEF";
-        request.content(new ByteBufferContentProvider(ByteBuffer.wrap(content1.getBytes(StandardCharsets.UTF_8)), ByteBuffer.wrap(content2.getBytes(StandardCharsets.UTF_8)))
-        {
-            @Override
-            public long getLength()
-            {
-                return -1;
-            }
-        });
-        final CountDownLatch headersLatch = new CountDownLatch(1);
-        final CountDownLatch successLatch = new CountDownLatch(1);
-        request.listener(new Request.Listener.Empty()
-        {
-            @Override
-            public void onHeaders(Request request)
-            {
-                headersLatch.countDown();
-            }
-
-            @Override
-            public void onSuccess(Request request)
-            {
-                successLatch.countDown();
-            }
-        });
-        connection.send(request, (Response.CompleteListener)null);
-
-        String requestString = endPoint.takeOutputString();
-        Assert.assertTrue(requestString.startsWith("GET "));
-        String content = Integer.toHexString(content1.length()).toUpperCase(Locale.ENGLISH) + "\r\n" + content1 + "\r\n";
-        content += Integer.toHexString(content2.length()).toUpperCase(Locale.ENGLISH) + "\r\n" + content2 + "\r\n";
-        content += "0\r\n\r\n";
-        Assert.assertTrue(requestString.endsWith("\r\n\r\n" + content));
-        Assert.assertTrue(headersLatch.await(5, TimeUnit.SECONDS));
-        Assert.assertTrue(successLatch.await(5, TimeUnit.SECONDS));
-    }
->>>>>>> 6b0269a1
 }