--- conflicted
+++ resolved
@@ -1,4 +1,3 @@
-<<<<<<< HEAD
 <project xmlns="http://maven.apache.org/POM/4.0.0" xmlns:xsi="http://www.w3.org/2001/XMLSchema-instance" xsi:schemaLocation="http://maven.apache.org/POM/4.0.0 http://maven.apache.org/maven-v4_0_0.xsd">
   <parent>
     <groupId>org.eclipse.jetty.cdi</groupId>
@@ -51,59 +50,4 @@
        <version>${jsp.version}</version>
     </dependency>
   </dependencies>
-</project>
-=======
-<project xmlns="http://maven.apache.org/POM/4.0.0" xmlns:xsi="http://www.w3.org/2001/XMLSchema-instance" xsi:schemaLocation="http://maven.apache.org/POM/4.0.0 http://maven.apache.org/maven-v4_0_0.xsd">
-  <parent>
-    <groupId>org.eclipse.jetty.cdi</groupId>
-    <artifactId>jetty-cdi-parent</artifactId>
-    <version>9.3.22-SNAPSHOT</version>
-  </parent>
-  <modelVersion>4.0.0</modelVersion>
-  <artifactId>cdi-full-servlet</artifactId>
-  <name>Jetty :: CDI :: Dependencies</name>
-  <url>http://www.eclipse.org/jetty</url>
-  <packaging>pom</packaging>
-  <properties>
-    <weld.version>2.2.9.Final</weld.version>
-  </properties>
-
-  <dependencies>
-    <dependency>
-      <groupId>org.eclipse.jetty.cdi</groupId>
-      <artifactId>cdi-servlet</artifactId>
-      <version>${project.version}</version>
-<!--
-      <exclusions>
-        <exclusion>
-          <groupId>javax.el</groupId>
-          <artifactId>javax.el-api</artifactId>
-        </exclusion>
-        <exclusion>
-          <groupId>org.jboss.spec.javax.el</groupId>
-          <artifactId>jboss-el-api_3.0_spec</artifactId>
-        </exclusion>
-        <exclusion>
-          <groupId>org.jboss.spec.javax.annotation</groupId>
-          <artifactId>jboss-annotations-api_1.2_spec</artifactId>
-        </exclusion>
-        <exclusion>
-          <groupId>org.jboss.spec.javax.interceptor</groupId>
-          <artifactId>jboss-interceptors-api_1.2_spec</artifactId>
-        </exclusion>
-      </exclusions>
--->
-    </dependency>
-    <dependency>
-       <groupId>javax.annotation</groupId>
-       <artifactId>javax.annotation-api</artifactId>
-       <version>1.2</version>
-    </dependency>
-    <dependency>
-       <groupId>org.mortbay.jasper</groupId>
-       <artifactId>apache-jsp</artifactId>
-       <version>${jsp.version}</version>
-    </dependency>
-  </dependencies>
-</project>
->>>>>>> 28babcf6
+</project>